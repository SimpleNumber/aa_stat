<<<<<<< HEAD
import argparse
import logging
import os
from collections import Counter, defaultdict
try:
    from configparser import ConfigParser
except ImportError:
    from ConfigParser import ConfigParser
import pandas as pd
from pyteomics import mass

from . import AA_stat, locTools, utils


def main():
    pars = argparse.ArgumentParser()
    pars.add_argument('--params', help='CFG file with parameters.'
        'An example can be found at https://github.com/SimpleNumber/aa_stat',
        required=True)
    pars.add_argument('--dir', help='Directory to store the results. '
        'Default value is current directory.', default='.')
    pars.add_argument('-v', '--verbosity', type=int, choices=range(3), default=1, help='Output verbosity')

    input_spectra = pars.add_mutually_exclusive_group()
    input_spectra.add_argument('--mgf',  nargs='+', help='MGF files to localize modifications')
    input_spectra.add_argument('--mzML',  nargs='+', help='mzML files to localize modifications')

    input_file = pars.add_mutually_exclusive_group(required=True)
    input_file.add_argument('--pepxml', nargs='+', help='List of input files in pepXML format')
    input_file.add_argument('--csv', nargs='+', help='List of input files in CSV format')

    args = pars.parse_args()
    save_directory = args.dir

    levels = [logging.WARNING, logging.INFO, logging.DEBUG]
    logging.basicConfig(format='{levelname:>8}: {asctime} {message}',
                        datefmt='[%H:%M:%S]', level=levels[args.verbosity], style='{')
    logger = logging.getLogger(__name__)
    logger.info("Starting...")


    params = ConfigParser(delimiters=('=', ':'),
                          comment_prefixes=('#'),
                          inline_comment_prefixes=('#'))
    params.read(args.params)
    params_dict = utils.get_parameters(params)
    utils.set_additional_params(params_dict)
    params_dict['out_dir'] = args.dir

    data = utils.read_input(args, params_dict)

    hist, popt_pvar = utils.fit_peaks(data, args, params_dict)
    logger.debug('popt_pvar: %s', popt_pvar)
    final_mass_shifts = AA_stat.filter_mass_shifts(popt_pvar)
    logger.debug('final_mass_shifts: %s', final_mass_shifts)
    mass_shift_data_dict = AA_stat.group_specific_filtering(data, final_mass_shifts, params_dict)
    logger.debug('mass_shift_data_dict: %s', mass_shift_data_dict)
    zero_mass_shift = AA_stat.get_zero_mass_shift(mass_shift_data_dict)

    logger.info("Systematic mass shift equals to %s", utils.mass_format(zero_mass_shift))
    mass_shift_data_dict = AA_stat.systematic_mass_shift_correction(mass_shift_data_dict, zero_mass_shift)
    ms_labels = {k: v[0] for k, v in mass_shift_data_dict.items()}
    logger.debug('Final shift labels: %s', ms_labels.keys())
    if len(mass_shift_data_dict) < 2:
        logger.info('Mass shifts were not found.')
        logger.info('Filtered mass shifts:')
        for i in mass_shift_data_dict:
            logger.info(i)
        return

    distributions, number_of_PSMs, figure_data = AA_stat.calculate_statistics(mass_shift_data_dict, 0, params_dict, args)

    table = AA_stat.save_table(distributions, number_of_PSMs, ms_labels)
    table.to_csv(os.path.join(save_directory, 'aa_statistics_table.csv'), index=False)

    utils.summarizing_hist(table, save_directory)
    logger.info('Summarizing hist prepared')

    table.index = table['mass shift'].apply(utils.mass_format)
    spectra_dict = utils.read_spectra(args)

    if spectra_dict:
        if args.mgf:
            params_dict['mzml_files'] = False
        else:
            params_dict['mzml_files'] = True
        logger.info('Starting Localization using MS/MS spectra...')
        ms_labels = pd.Series(ms_labels)
        locmod_df = pd.DataFrame({'mass shift': ms_labels})
        locmod_df['# peptides in bin'] = table['# peptides in bin']
        locmod_df[['is isotope', 'isotop_ind']] = locTools.find_isotopes(
            locmod_df['mass shift'], tolerance=AA_stat.ISOTOPE_TOLERANCE)
        logger.debug('Isotopes:\n%s', locmod_df.loc[locmod_df['is isotope']])
        locmod_df['sum of mass shifts'] = locTools.find_modifications(
            locmod_df.loc[~locmod_df['is isotope'], 'mass shift'])

        locmod_df['aa_stat candidates'] = locTools.get_candidates_from_aastat(table,
                 labels=params_dict['labels'], threshold=AA_stat.AA_STAT_CAND_THRESH)
        u = mass.Unimod().mods
        unimod_df = pd.DataFrame(u)
        locmod_df['unimod candidates'] = locmod_df['mass shift'].apply(
            lambda x: locTools.get_candidates_from_unimod(x, AA_stat.UNIIMOD_TOLERANCE, unimod_df))
        locmod_df['all candidates'] = locmod_df.apply(
            lambda x: set(x['unimod candidates']) | (set(x['aa_stat candidates'])), axis=1)

        for i in locmod_df.loc[locmod_df['is isotope']].index:
            locmod_df.at[i, 'all candidates'] = locmod_df.at[i, 'all candidates'].union(
                locmod_df.at[locmod_df.at[i, 'isotop_ind'], 'all candidates'])

        localization_dict = defaultdict(Counter)
        logger.debug('Locmod:\n%s', locmod_df)
        for ms_label, (ms, df) in mass_shift_data_dict.items():
            if not isinstance(locmod_df.at[utils.mass_format(ms), 'sum of mass shifts'], list) and ms != 0.0:
                locations_ms = locmod_df.at[utils.mass_format(ms), 'all candidates']
                logger.info('For %s mass shift candidates %s', utils.mass_format(ms), str(locations_ms))
                counter = locTools.two_step_localization(df, [ms], locations_ms, params_dict, spectra_dict)
                localization_dict[ms_label] = counter
                logger.debug('counter sum: %s', counter)
        localization_dict[utils.mass_format(0.0)] = Counter()
        logger.debug('Localizations: %s', localization_dict)
        masses_to_calc = set(locmod_df.index).difference(localization_dict)

        logger.info('Localizing potential sums of mass shifts...')
        if (~locmod_df['sum of mass shifts'].isnull()).any():
            cond = True
        else:
            cond = False
        logger.debug('Sums of mass shifts: %s', locmod_df.loc[locmod_df['sum of mass shifts'].notna()].index)
        deferred = set()
        while cond:
            logger.debug('Masses left to locate: %s', masses_to_calc)
            for ms in masses_to_calc.copy():
                defer = False
                mass_pairs = locmod_df.at[ms, 'sum of mass shifts']
                df = mass_shift_data_dict[ms][1]
                logger.debug('%s is a sum of %s', ms, mass_pairs)
                locations_ms, locations_ms1, locations_ms2 = set(), set(), set()
                if isinstance(mass_pairs, list):
                    for ms1, ms2 in mass_pairs:
                        if ms in deferred:
                            deferred.clear()
                            defer = False
                            logger.debug('Breaking the loop for %s', ms)
                            locations_ms = locmod_df.at[ms, 'all candidates']
                            locations_ms1 = locmod_df.at[ms1, 'all candidates']
                            locations_ms2 = locmod_df.at[ms2, 'all candidates']
                            counter = locTools.two_step_localization(df,
                                [locmod_df.at[ms, 'mass shift'], mass_shift_data_dict[ms1][0], mass_shift_data_dict[ms2][0]],
                                [locations_ms, locations_ms1, locations_ms2], params_dict, spectra_dict, sum_mod=(ms1, ms2))

                            localization_dict[ms].update(counter)
                            logger.debug('counter sum: %s', counter)
                            masses_to_calc.discard(ms)

                        else:
                            if not defer and ms1 in localization_dict and ms2 in localization_dict:
                                locations_ms.update(locmod_df.at[ms, 'all candidates'])
                                locations_ms1.update(x for x in localization_dict[ms1] if len(x) == 1)
                                locations_ms2.update(x for x in localization_dict[ms2] if len(x) == 1)
                            else:
                                defer = True
                    if defer:
                        logger.debug('Deferring the localization of %s', ms)
                        deferred.add(ms)
                    else:
                        counter = locTools.two_step_localization(df,
                            [locmod_df.at[ms, 'mass shift'], mass_shift_data_dict[ms1][0], mass_shift_data_dict[ms2][0]],
                            [locations_ms, locations_ms1, locations_ms2], params_dict, spectra_dict, sum_mod=(ms1, ms2))

                        localization_dict[ms].update(counter)
                        logger.debug('counter sum: %s', counter)
                        masses_to_calc.discard(ms)
                else:
                    logger.error('Unprocessed mass shift: %s. Report a bug to developers.', ms)
            if not masses_to_calc:
                cond = False
        locmod_df['localization'] = pd.Series(localization_dict)
        logger.debug(locmod_df)
        locmod_df.to_csv(os.path.join(save_directory, 'localization_statistics.csv'), index=False)
    else:
        locmod_df = None
        utils.save_peptides(mass_shift_data_dict, save_directory, params_dict)
        logger.info('No spectrum files. MS/MS localization is not performed.')

    logger.info('Plotting mass shift figures...')
    for ms_label, data in figure_data.items():
        if locmod_df is not None:
            localizations = locmod_df.at[ms_label, 'localization']
            sumof = locmod_df.at[ms_label, 'sum of mass shifts']
        else:
            localizations = None
            sumof = None
        utils.plot_figure(ms_label, *data, params_dict, save_directory, localizations, sumof)

    utils.render_html_report(table, params_dict, save_directory)
    logger.info('AA_stat results saved to %s', os.path.abspath(args.dir))
    logger.info('Done.')
=======
import argparse
import logging
import os
from . import AA_stat, utils


def main():
    pars = argparse.ArgumentParser()
    pars.add_argument('--params', help='CFG file with parameters. If there is no file, AA_stat uses default one.'
        'An example can be found at https://github.com/SimpleNumber/aa_stat',
        required=False)

    pars.add_argument('--dir', help='Directory to store the results. Default value is current directory.', default='.')
    pars.add_argument('-v', '--verbosity', type=int, choices=range(3), default=1, help='Output verbosity')

    input_spectra = pars.add_mutually_exclusive_group()
    input_spectra.add_argument('--mgf',  nargs='+', help='MGF files to localize modifications')
    input_spectra.add_argument('--mzML',  nargs='+', help='mzML files to localize modifications')

    input_file = pars.add_mutually_exclusive_group()
    input_file.add_argument('--pepxml', nargs='+', help='List of input files in pepXML format')
    input_file.add_argument('--csv', nargs='+', help='List of input files in CSV format')

    args = pars.parse_args()
    levels = [logging.WARNING, logging.INFO, logging.DEBUG]
    logging.basicConfig(format='{levelname:>8}: {asctime} {message}',
                        datefmt='[%H:%M:%S]', level=levels[args.verbosity], style='{')
    logger = logging.getLogger(__name__)
    logger.info("Starting...")


    params = utils.read_config_file(args.params)
    params_dict = utils.get_parameters(params)
    utils.set_additional_params(params_dict)
    os.makedirs(os.path.join(args.dir,'AAstat_results'), exist_ok=True)
    args.dir = os.path.join(args.dir,'AAstat_results')
    AA_stat.AA_stat(params_dict, args)
>>>>>>> b88ef22a
<|MERGE_RESOLUTION|>--- conflicted
+++ resolved
@@ -1,202 +1,3 @@
-<<<<<<< HEAD
-import argparse
-import logging
-import os
-from collections import Counter, defaultdict
-try:
-    from configparser import ConfigParser
-except ImportError:
-    from ConfigParser import ConfigParser
-import pandas as pd
-from pyteomics import mass
-
-from . import AA_stat, locTools, utils
-
-
-def main():
-    pars = argparse.ArgumentParser()
-    pars.add_argument('--params', help='CFG file with parameters.'
-        'An example can be found at https://github.com/SimpleNumber/aa_stat',
-        required=True)
-    pars.add_argument('--dir', help='Directory to store the results. '
-        'Default value is current directory.', default='.')
-    pars.add_argument('-v', '--verbosity', type=int, choices=range(3), default=1, help='Output verbosity')
-
-    input_spectra = pars.add_mutually_exclusive_group()
-    input_spectra.add_argument('--mgf',  nargs='+', help='MGF files to localize modifications')
-    input_spectra.add_argument('--mzML',  nargs='+', help='mzML files to localize modifications')
-
-    input_file = pars.add_mutually_exclusive_group(required=True)
-    input_file.add_argument('--pepxml', nargs='+', help='List of input files in pepXML format')
-    input_file.add_argument('--csv', nargs='+', help='List of input files in CSV format')
-
-    args = pars.parse_args()
-    save_directory = args.dir
-
-    levels = [logging.WARNING, logging.INFO, logging.DEBUG]
-    logging.basicConfig(format='{levelname:>8}: {asctime} {message}',
-                        datefmt='[%H:%M:%S]', level=levels[args.verbosity], style='{')
-    logger = logging.getLogger(__name__)
-    logger.info("Starting...")
-
-
-    params = ConfigParser(delimiters=('=', ':'),
-                          comment_prefixes=('#'),
-                          inline_comment_prefixes=('#'))
-    params.read(args.params)
-    params_dict = utils.get_parameters(params)
-    utils.set_additional_params(params_dict)
-    params_dict['out_dir'] = args.dir
-
-    data = utils.read_input(args, params_dict)
-
-    hist, popt_pvar = utils.fit_peaks(data, args, params_dict)
-    logger.debug('popt_pvar: %s', popt_pvar)
-    final_mass_shifts = AA_stat.filter_mass_shifts(popt_pvar)
-    logger.debug('final_mass_shifts: %s', final_mass_shifts)
-    mass_shift_data_dict = AA_stat.group_specific_filtering(data, final_mass_shifts, params_dict)
-    logger.debug('mass_shift_data_dict: %s', mass_shift_data_dict)
-    zero_mass_shift = AA_stat.get_zero_mass_shift(mass_shift_data_dict)
-
-    logger.info("Systematic mass shift equals to %s", utils.mass_format(zero_mass_shift))
-    mass_shift_data_dict = AA_stat.systematic_mass_shift_correction(mass_shift_data_dict, zero_mass_shift)
-    ms_labels = {k: v[0] for k, v in mass_shift_data_dict.items()}
-    logger.debug('Final shift labels: %s', ms_labels.keys())
-    if len(mass_shift_data_dict) < 2:
-        logger.info('Mass shifts were not found.')
-        logger.info('Filtered mass shifts:')
-        for i in mass_shift_data_dict:
-            logger.info(i)
-        return
-
-    distributions, number_of_PSMs, figure_data = AA_stat.calculate_statistics(mass_shift_data_dict, 0, params_dict, args)
-
-    table = AA_stat.save_table(distributions, number_of_PSMs, ms_labels)
-    table.to_csv(os.path.join(save_directory, 'aa_statistics_table.csv'), index=False)
-
-    utils.summarizing_hist(table, save_directory)
-    logger.info('Summarizing hist prepared')
-
-    table.index = table['mass shift'].apply(utils.mass_format)
-    spectra_dict = utils.read_spectra(args)
-
-    if spectra_dict:
-        if args.mgf:
-            params_dict['mzml_files'] = False
-        else:
-            params_dict['mzml_files'] = True
-        logger.info('Starting Localization using MS/MS spectra...')
-        ms_labels = pd.Series(ms_labels)
-        locmod_df = pd.DataFrame({'mass shift': ms_labels})
-        locmod_df['# peptides in bin'] = table['# peptides in bin']
-        locmod_df[['is isotope', 'isotop_ind']] = locTools.find_isotopes(
-            locmod_df['mass shift'], tolerance=AA_stat.ISOTOPE_TOLERANCE)
-        logger.debug('Isotopes:\n%s', locmod_df.loc[locmod_df['is isotope']])
-        locmod_df['sum of mass shifts'] = locTools.find_modifications(
-            locmod_df.loc[~locmod_df['is isotope'], 'mass shift'])
-
-        locmod_df['aa_stat candidates'] = locTools.get_candidates_from_aastat(table,
-                 labels=params_dict['labels'], threshold=AA_stat.AA_STAT_CAND_THRESH)
-        u = mass.Unimod().mods
-        unimod_df = pd.DataFrame(u)
-        locmod_df['unimod candidates'] = locmod_df['mass shift'].apply(
-            lambda x: locTools.get_candidates_from_unimod(x, AA_stat.UNIIMOD_TOLERANCE, unimod_df))
-        locmod_df['all candidates'] = locmod_df.apply(
-            lambda x: set(x['unimod candidates']) | (set(x['aa_stat candidates'])), axis=1)
-
-        for i in locmod_df.loc[locmod_df['is isotope']].index:
-            locmod_df.at[i, 'all candidates'] = locmod_df.at[i, 'all candidates'].union(
-                locmod_df.at[locmod_df.at[i, 'isotop_ind'], 'all candidates'])
-
-        localization_dict = defaultdict(Counter)
-        logger.debug('Locmod:\n%s', locmod_df)
-        for ms_label, (ms, df) in mass_shift_data_dict.items():
-            if not isinstance(locmod_df.at[utils.mass_format(ms), 'sum of mass shifts'], list) and ms != 0.0:
-                locations_ms = locmod_df.at[utils.mass_format(ms), 'all candidates']
-                logger.info('For %s mass shift candidates %s', utils.mass_format(ms), str(locations_ms))
-                counter = locTools.two_step_localization(df, [ms], locations_ms, params_dict, spectra_dict)
-                localization_dict[ms_label] = counter
-                logger.debug('counter sum: %s', counter)
-        localization_dict[utils.mass_format(0.0)] = Counter()
-        logger.debug('Localizations: %s', localization_dict)
-        masses_to_calc = set(locmod_df.index).difference(localization_dict)
-
-        logger.info('Localizing potential sums of mass shifts...')
-        if (~locmod_df['sum of mass shifts'].isnull()).any():
-            cond = True
-        else:
-            cond = False
-        logger.debug('Sums of mass shifts: %s', locmod_df.loc[locmod_df['sum of mass shifts'].notna()].index)
-        deferred = set()
-        while cond:
-            logger.debug('Masses left to locate: %s', masses_to_calc)
-            for ms in masses_to_calc.copy():
-                defer = False
-                mass_pairs = locmod_df.at[ms, 'sum of mass shifts']
-                df = mass_shift_data_dict[ms][1]
-                logger.debug('%s is a sum of %s', ms, mass_pairs)
-                locations_ms, locations_ms1, locations_ms2 = set(), set(), set()
-                if isinstance(mass_pairs, list):
-                    for ms1, ms2 in mass_pairs:
-                        if ms in deferred:
-                            deferred.clear()
-                            defer = False
-                            logger.debug('Breaking the loop for %s', ms)
-                            locations_ms = locmod_df.at[ms, 'all candidates']
-                            locations_ms1 = locmod_df.at[ms1, 'all candidates']
-                            locations_ms2 = locmod_df.at[ms2, 'all candidates']
-                            counter = locTools.two_step_localization(df,
-                                [locmod_df.at[ms, 'mass shift'], mass_shift_data_dict[ms1][0], mass_shift_data_dict[ms2][0]],
-                                [locations_ms, locations_ms1, locations_ms2], params_dict, spectra_dict, sum_mod=(ms1, ms2))
-
-                            localization_dict[ms].update(counter)
-                            logger.debug('counter sum: %s', counter)
-                            masses_to_calc.discard(ms)
-
-                        else:
-                            if not defer and ms1 in localization_dict and ms2 in localization_dict:
-                                locations_ms.update(locmod_df.at[ms, 'all candidates'])
-                                locations_ms1.update(x for x in localization_dict[ms1] if len(x) == 1)
-                                locations_ms2.update(x for x in localization_dict[ms2] if len(x) == 1)
-                            else:
-                                defer = True
-                    if defer:
-                        logger.debug('Deferring the localization of %s', ms)
-                        deferred.add(ms)
-                    else:
-                        counter = locTools.two_step_localization(df,
-                            [locmod_df.at[ms, 'mass shift'], mass_shift_data_dict[ms1][0], mass_shift_data_dict[ms2][0]],
-                            [locations_ms, locations_ms1, locations_ms2], params_dict, spectra_dict, sum_mod=(ms1, ms2))
-
-                        localization_dict[ms].update(counter)
-                        logger.debug('counter sum: %s', counter)
-                        masses_to_calc.discard(ms)
-                else:
-                    logger.error('Unprocessed mass shift: %s. Report a bug to developers.', ms)
-            if not masses_to_calc:
-                cond = False
-        locmod_df['localization'] = pd.Series(localization_dict)
-        logger.debug(locmod_df)
-        locmod_df.to_csv(os.path.join(save_directory, 'localization_statistics.csv'), index=False)
-    else:
-        locmod_df = None
-        utils.save_peptides(mass_shift_data_dict, save_directory, params_dict)
-        logger.info('No spectrum files. MS/MS localization is not performed.')
-
-    logger.info('Plotting mass shift figures...')
-    for ms_label, data in figure_data.items():
-        if locmod_df is not None:
-            localizations = locmod_df.at[ms_label, 'localization']
-            sumof = locmod_df.at[ms_label, 'sum of mass shifts']
-        else:
-            localizations = None
-            sumof = None
-        utils.plot_figure(ms_label, *data, params_dict, save_directory, localizations, sumof)
-
-    utils.render_html_report(table, params_dict, save_directory)
-    logger.info('AA_stat results saved to %s', os.path.abspath(args.dir))
-    logger.info('Done.')
-=======
 import argparse
 import logging
 import os
@@ -230,8 +31,8 @@
 
     params = utils.read_config_file(args.params)
     params_dict = utils.get_parameters(params)
+
     utils.set_additional_params(params_dict)
-    os.makedirs(os.path.join(args.dir,'AAstat_results'), exist_ok=True)
-    args.dir = os.path.join(args.dir,'AAstat_results')
+    os.makedirs(args.dir, exist_ok=True)
     AA_stat.AA_stat(params_dict, args)
->>>>>>> b88ef22a
+    logger.info('Done.')