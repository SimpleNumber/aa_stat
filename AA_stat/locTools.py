<<<<<<< HEAD
# -*- coding: utf-8 -*-
"""
Created on Thu Oct 24 11:44:50 2019

@author: Julia
"""

from __future__ import print_function, division
import pandas as pd
import numpy as  np
from collections import defaultdict, Counter
import logging
from math import factorial
import os

from pyteomics import mass, electrochem as ec
try:
    from pyteomics import cmass
except ImportError:
    cmass = mass

from . import utils
DIFF_C13 = mass.calculate_mass(formula='C[13]') - mass.calculate_mass(formula='C')
FRAG_ACC = 0.02
MIN_SPEC_MATCHED = 4
logger = logging.getLogger(__name__)


def get_theor_spectrum(peptide, acc_frag, types=('b', 'y'), maxcharge=None, **kwargs):
    """
    Calculates theoretical spectra in two ways: usual one and in integer format (mz / frag_acc).

    Parameters
    ----------

    peptide : str
        Peptide sequence.
    acc_frag : float
        Fragment mass accuracy in Da.
    types : tuple
        Fragment ion types. ('b', 'y')

    maxcharge: int
        Maximum charge of fragment ion.

    Returns
    -------
    Returns spectra in two ways (usual, integer). Usual is a dict with key [ ion type, charge] and m/z as a value.
    Integer is a dict, where key is ion type and value is a set of integers (m/z / fragment accuracy).
    """
    peaks = {}
    theoretical_set = defaultdict(set)
    pl = len(peptide) - 1
    if not maxcharge:
        maxcharge = 1 + int(ec.charge(peptide, pH=2))
    for charge in range(1, maxcharge + 1):
        for ion_type in types:
            nterminal = ion_type[0] in 'abc'
            if nterminal:
                maxpart = peptide[:-1]
                maxmass = cmass.fast_mass(maxpart, ion_type=ion_type, charge=charge, **kwargs)
                marr = np.zeros((pl, ), dtype=float)
                marr[0] = maxmass
                for i in range(1, pl):
                    marr[i] = marr[i-1] - mass.fast_mass2([maxpart[-i]])/charge ### recalculate
            else:
                maxpart = peptide[1:]
                maxmass = cmass.fast_mass(maxpart, ion_type=ion_type, charge=charge, **kwargs)
                marr = np.zeros((pl, ), dtype=float)
                marr[pl-1] = maxmass
                for i in range(pl-2, -1, -1):
                    marr[i] = marr[i+1] - mass.fast_mass2([maxpart[-(i+2)]])/charge ### recalculate

            tmp = marr / acc_frag
            tmp = tmp.astype(int)
            theoretical_set[ion_type].update(tmp)
            marr.sort()
            peaks[ion_type, charge] = marr
    return peaks, theoretical_set


def RNHS_fast(spectrum_idict, theoretical_set, min_matched):
    """
    Matches experimental and theoretical spectra in int formats.

    Parameters
    ----------

    spectrum_idict : list
        Experimental spectrum in integer format.  Output of preprocess_spectrum.
    theoretical_set: dict
        A dict where key is ion type and value is a set of integers (m/z / fragment accuracy).
        Output of get_theor_spec function.
    min_matched : int
        Minumum peaks to be matched.

    Returns
    -------

    Number of matched peaks, score.
    """
    isum = 0
    matched_approx_b, matched_approx_y = 0, 0
    for ion in theoretical_set['b']:
        if ion in spectrum_idict:
            matched_approx_b += 1
            isum += spectrum_idict[ion]

    for ion in theoretical_set['y']:
        if ion in spectrum_idict:
            matched_approx_y += 1
            isum += spectrum_idict[ion]

    matched_approx = matched_approx_b + matched_approx_y
    if matched_approx >= min_matched:
        return matched_approx, factorial(matched_approx_b) * factorial(matched_approx_y) * isum
    else:
        return 0, 0


_preprocessing_cache = {}
def preprocess_spectrum(reader, spec_id, kwargs):
    """
    Prepares experimental spectrum for matching, converts experimental spectrum to int format. Default settings for preprocessing : maximum peaks is 100,
    dynamic range is 1000.

    Paramenters
    -----------

    reader : function
        Spectrum file reader.
    spec_id : str
        Spectrum id.

    Returns
    -------
    List of experimental mass spectrum in integer format.
    """
    spectrum = _preprocessing_cache.setdefault((reader, spec_id), {})
    if spectrum:
        # logger.debug('Returning cached spectrum %s', spec_id)
        return spectrum
    # logger.debug('Preprocessing new spectrum %s', spec_id)
    original = reader[spec_id]
    maxpeaks = kwargs.get('maxpeaks', 100)
    dynrange = kwargs.get('dynrange', 1000)
    acc = kwargs.get('acc', FRAG_ACC)

    mz_array = original['m/z array']
    int_array = original['intensity array']
    int_array = int_array.astype(np.float32)

    if dynrange:
        i = int_array > int_array.max() / dynrange
        int_array = int_array[i]
        mz_array = mz_array[i]

    if maxpeaks and int_array.size > maxpeaks:
        i = np.argsort(int_array)[-maxpeaks:]
        j = np.argsort(mz_array[i])
        int_array = int_array[i][j]
        mz_array = mz_array[i][j]

    tmp = (mz_array / acc).astype(int)
    for idx, mt in enumerate(tmp):
        i = int_array[idx]
        spectrum[mt] = max(spectrum.get(mt, 0), i)
        spectrum[mt-1] = max(spectrum.get(mt-1, 0), i)
        spectrum[mt+1] = max(spectrum.get(mt+1, 0), i)
    return spectrum


def peptide_isoforms(sequence, localizations, sum_mod=False):
    """
    Generates isoforms for modification localization.

    Paramenters
    -----------

    sequence : str
        Sequence of peptide with no modifications.
    localizations: List
        List of lists if `sum_mod` is True. `localizations[0]` one-modification amino acid candidate list.
        `localizations[1]` and `localizations[2]`  is candidates lists for sum of modifications.
    sum_mod : Boolean
        True if sum of modifications have to be considered.

    Returns
    -------

    Set of peptide isoforms. Where 'm' for mono modification, 'n', 'k' for sum of modifications.
    """
    if sum_mod:
        loc_ = set(localizations[0])
        loc_1 = set(localizations[1])
        loc_2 = set(localizations[2])
        sum_seq_1 = []
        isoforms = []
        for i, j in enumerate(sequence):
            if j in loc_1:
                sum_seq_1.append(sequence[:i] + 'n' + sequence[i:])
        for s in sum_seq_1:
            new_s = '0' + s + '0'
            for i, j in enumerate(new_s[1:-1], 1):
                if j in loc_2 and new_s[i-1] != 'n':
                    isoforms.append(new_s[1:i] + 'k' + new_s[i:-1])
    else:
        loc_ = set(localizations)
        isoforms = []
    if 'N-term' in loc_:
        isoforms.append('m' + sequence)
    if 'C-term' in loc_:
        isoforms.append(sequence[:-1] + 'm' + sequence[-1])

    for i, j in enumerate(sequence):
        if j in loc_:
            isoforms.append(sequence[:i] + 'm' + sequence[i:])

    return set(isoforms)


def get_candidates_from_unimod(mass_shift, tolerance, unimod_df):
    """
    Find modifications for `mass_shift` in Unimod.org database with a given `tolerance`.


    Paramenters
    -----------
    mass_shift : float
        Modification mass in Da.
    tolerance : float
        Tolerance for the search in Unimod db.
    unimod_df : DataFrame
        DF with all unimod mo9difications.

    Returns
    -------
    List  of amino acids.

    """
    ind = abs(unimod_df['mono_mass']-mass_shift) < tolerance
    sites_set = set()
    for i, row in unimod_df.loc[ind].iterrows():
        sites_set.update(set(pd.DataFrame(row['specificity']).site))
    return list(sites_set)


def get_candidates_from_aastat(mass_shifts_table, labels, threshold = 1.5):
    """
    Get localization candidates from amono acid statistics.

    Paramenters
    -----------
    mass_shifts_table : DataFrame
        DF with amino acid statistics for all mass shifts.
    labels : list
        List of amino acids that should be considered.
    threshold : float
        Threshold to be considered as significantly changed.

    Results
    -------

    Series with mass shift as index and list of candidates as value.
    """

    df = mass_shifts_table.loc[:, labels]
    ms, aa = np.where(df > threshold)
    out = {ms: [] for ms in mass_shifts_table.index}
    for i, j in zip(ms, aa):
        out[df.index[i]].append(df.columns[j])
    return pd.Series(out)


def find_isotopes(ms, tolerance=0.01):
    """
    Find the isotopes between mass shifts using mass difference of C13 and C12, information of amino acids statistics as well.

    Paramenters
    -----------

    ms : Series
        Series with mass in str format as index and values float mass shift.
    tolerance : float
        Tolerance for isotop matching.

    Returns
    -------
    DataFrame with 'isotop'(boolean) and 'monoisotop_index' columns.
    """
    out = pd.DataFrame({'isotope': False, 'monoisotop_index': False}, index=ms.index)
    np_ms = ms.to_numpy()
    difference_matrix = np.abs(np_ms.reshape(-1, 1) - np_ms.reshape(1, -1) - DIFF_C13)
    isotop, monoisotop = np.where(difference_matrix < tolerance)
    out.iloc[isotop, 0] = True
    out.iloc[isotop, 1] = out.iloc[monoisotop, :].index
    return out


def find_mod_sum(x, index, sum_matrix, tolerance):
    """
    Finds mass shift that are sum of given mass shift and other mass shift results in already existing mass shift.

    Parameters
    ----------
    x : float
        Mass shift that considered as a component of a modification.
    index : dict
        Map for mass shift indexes and their values.
    sum_matrix : numpy 2D array
        Matrix of sums for all mass shifts.
    tolerance: float
        Matching tolerance in Da.

    Returns
    -------
    List of tuples.
    """
    rows, cols = np.where(np.abs(sum_matrix - x) < tolerance)
    i = rows <= cols
    if rows.size:
        return list(zip(index[rows[i]], index[cols[i]]))
    return np.nan


def find_modifications(ms, tolerance=0.005):
    """
    Finds the sums of mass shifts in Series, if it exists.

    Parameters
    ----------
    ms : Series
        Series with mass in str format as index and values float mass shift.
    tolerance : float
        Matching tolerance in Da.

    Returns
    -------
    Series with pairs of mass shift for all mass shifts.

    """
    zero = utils.mass_format(0.0)
    if zero in ms.index:
        col = ms.drop(zero)
    else:
        col = ms
        logger.info('Zero mass shift not found in candidates.')
    values = col.values
    sum_matrix = values.reshape(-1, 1) + values.reshape(1, -1)
    out = col.apply(find_mod_sum, args=(col.index, sum_matrix, tolerance))
    return out


def localization_of_modification(mass_shift, row, loc_candidates, params_dict, spectra_dict, tolerance=FRAG_ACC, sum_mod=False):
    """
    Localizes modification for mass shift. If two peptides isoforms have the same max score, modification counts as 'non-localized'.

    Paramenters
    -----------
    mass_shift : float
        Considering mass shift.
    row : dict
        Data Frame row for filtered PSMs data.
    loc_candidates : list
        List or list of lists (in case of sum of modifications, `sum_mod`=True) with candidates for localization.
    params_dict : dict
        Dict with all parameters.
    spectra_dict : dict
        Keys are filenames and values are Pyteomics readers.
    tolerance : float
        m/z tolerance for matching theoretical and experimental spectra.
    sum_mod : bool
        True if sum of codifications should be considered.

    Returns
    -------
    Counter of localizations, top isoform, score difference
    """
    mass_dict = mass.std_aa_mass
    peptide = params_dict['peptides_column']
    sequences = peptide_isoforms(row[peptide], loc_candidates, sum_mod=sum_mod)
    if not sequences:
        return Counter(), None, None
    if sum_mod:
        mass_dict.update({'m': mass_shift[0], 'n': mass_shift[1], 'k': mass_shift[2]})
        loc_cand, loc_cand_1, loc_cand_2  = loc_candidates
        if mass_shift[1] == mass_shift[2]:
            # logger.debug('Removing duplicate isoforms for %s', mass_shift)
            sequences = {s.replace('k', 'n') for s in sequences}
        labels = [utils.mass_format(ms) for ms in mass_shift]
    else:
        mass_dict.update({'m': mass_shift[0]})
        loc_cand = loc_candidates

    if params_dict['mzml_files']:
        scan = row[params_dict['spectrum_column']].split('.')[1]
        spectrum_id = 'controllerType=0 controllerNumber=1 scan=' + scan
    else:
        spectrum_id = row[params_dict['spectrum_column']]
    exp_dict = preprocess_spectrum(spectra_dict[row['file']], spectrum_id, {})
    loc_stat_dict = Counter()
    scores = []
    charge = row[params_dict['charge_column']]

    sequences = np.array(list(sequences))
    for seq in sequences:
        theor_spec = get_theor_spectrum(seq, tolerance, maxcharge=charge, aa_mass=mass_dict)
        scores.append(RNHS_fast(exp_dict, theor_spec[1], MIN_SPEC_MATCHED)[1])

    scores = np.array(scores)
    i = np.argsort(scores)[::-1]
    scores = scores[i]
    sequences = sequences[i]
    # if logger.level <= logging.DEBUG:
        # fname = os.path.join(params_dict['out_dir'], utils.mass_format(mass_shift[0])+'.txt')
        # logger.debug('Writing isoform scores for %s to %s', row[peptide], fname)
        # with open(fname, 'a') as dump:
        #     for seq, score in zip(sequences, scores):
        #         dump.write('{}\t{}\n'.format(seq, score))
        #     dump.write('\n')
    if len(scores) > 1:
        if scores[0] == scores[1]:
            loc_stat_dict['non-localized'] += 1
            return loc_stat_dict, None, None
        else:
            top_isoform = sequences[0]
    else:
        top_isoform = sequences[0]

    loc_index = top_isoform.find('m')
    if top_isoform[loc_index + 1] in loc_cand:
        loc_stat_dict[top_isoform[loc_index + 1]] += 1
    if 'N-term' in loc_cand and loc_index == 0:
        loc_stat_dict['N-term'] += 1
    if 'C-term' in loc_cand and loc_index == len(top_isoform) - 2:
        loc_stat_dict['C-term'] += 1
    loc_index = top_isoform.find('n')
    loc_index_2 = top_isoform.find('k')

    if loc_index > -1:
        if loc_index_2 == -1:
            loc_index_1 = top_isoform.rfind('n')
            # this should happen for duplicates where k was changed to n
            logger.debug('%s: %s, %s', top_isoform, loc_index, loc_index_2)
        if top_isoform[loc_index + 1] in loc_cand_1:
            loc_stat_dict[top_isoform[loc_index + 1] +'_' + labels[1]] += 1
            if loc_index_2 == -1:
                loc_stat_dict[top_isoform[loc_index_1 + 1] +'_' + labels[1]] += 1
            else:
                loc_stat_dict[top_isoform[loc_index_2 + 1] +'_' + labels[2]] += 1
        if 'N-term' in loc_cand_1 and loc_index == 0:
            loc_stat_dict['N-term_' + labels[1]] += 1
        if 'C-term' in loc_cand_1 and loc_index == len(top_isoform) - 2:
            loc_stat_dict['C-term_' + labels[1]] += 1
        if 'N-term' in loc_cand_2 and loc_index_2 == 0:
            loc_stat_dict['N-term_' + labels[2]] += 1
        if 'C-term' in loc_cand_2 and loc_index_2 == len(top_isoform) - 2:
            loc_stat_dict['C-term_' + labels[2]] += 1

    if not loc_stat_dict:
        return Counter(), None, None
    else:
        if len(scores) > 1:
            scorediff = (scores[0] - scores[1]) / scores[0]
        else:
            scorediff = 0
        return loc_stat_dict, top_isoform, scorediff


def two_step_localization(df, ms, locations_ms, params_dict, spectra_dict, sum_mod=False):
    """
    Localizes modification or sum of modifications for mass shift and repeat localization if there are redundant candidates. If two peptides isoforms have the same max score, modification counts as 'non-modified'.

    Paramenters
    -----------
    df : DataFrame
        DF with filtered peptides for considering mass shift.
    ms : list of float
        Considered mass shift(s).
    locations_ms :
        List or list of lists (in case of sum of modifications, `sum_mod=True`) with candidates for localization.
    params_dict : dict
        Dict with all paramenters.
    spectra_dict : dict
        Keys are filenames and values file with mass spectra.
    sum_mod : bool
        True if sum of codifications should be considered.

    Returns
    -------
    Counter of localizations.
    """
    logger.debug('Localizing %s (sum_mod = %s) at %s', ms, sum_mod, locations_ms)
    # results = pd.DataFrame(index=df.index)
    df['localization_count'], df['top isoform'], df['localization score'] = zip(*df.apply(lambda x: localization_of_modification(
                    ms, x, locations_ms, params_dict, spectra_dict, sum_mod=sum_mod), axis=1))
    new_localizations = set(df['localization_count'].sum()).difference({'non-localized'})

    if sum_mod:
        locations_ms0 = set()
        locations_ms1 = set()
        locations_ms2 = set()
        for i in new_localizations:
            if i.endswith('_' + sum_mod[0]):
                locations_ms1.add(i.split('_')[0])
            elif i.endswith('_' + sum_mod[1]):
                locations_ms2.add(i.split('_')[0])
            else:
                locations_ms0.add(i)
        if ms[1] == ms[-1]:
            locations_ms2 = locations_ms1.copy()
        new_localizations = [locations_ms0, locations_ms1, locations_ms2]

    logger.debug('new localizations: %s', new_localizations)
    changed = new_localizations != locations_ms
    logger.debug('Localization did%schange.', [' not ', ' '][changed])
    if changed:
        df['localization_count'], df['top isoform'], df['localization score'] = zip(*df.apply(lambda x: localization_of_modification(
            ms, x, new_localizations, params_dict, spectra_dict, sum_mod=sum_mod), axis=1))

    fname = utils.table_path(params_dict['out_dir'], ms[0])
    peptide = params_dict['peptides_column']
    df['top isoform'] = df['top isoform'].fillna(df[peptide]).apply(utils.format_isoform, args=(ms,))
    columns = ['top isoform', 'localization score', params_dict['spectrum_column']]
    df[columns].to_csv(fname, index=False, sep='\t')

    return df['localization_count'].sum()
=======
# -*- coding: utf-8 -*-
"""
Created on Thu Oct 24 11:44:50 2019

@author: Julia
"""

from __future__ import print_function, division
import matplotlib
matplotlib.use('Agg')
import pandas as pd
import numpy as  np
from collections import defaultdict, Counter
import logging
from math import factorial
from pyteomics import mass, electrochem as ec
try:
    from pyteomics import cmass
except ImportError:
    cmass = mass
from . import utils
DIFF_C13 = mass.calculate_mass(formula='C[13]') - mass.calculate_mass(formula='C')
FRAG_ACC = 0.02
MIN_SPEC_MATCHED = 4
logger = logging.getLogger(__name__)


def get_theor_spectrum(peptide, acc_frag, types=('b', 'y'), maxcharge=None, **kwargs):
    """
    Calculates theoretical spectra in two ways: usual one and in integer format (mz / frag_acc).
    
    Parameters
    ----------
    
    peptide : str
        Peptide sequence.
    acc_frag : float
        Fragment mass accuracy in Da.
    types : tuple
        Fragment ion types. ('b', 'y')
        
    maxcharge: int
        Maximum charge of fragment ion.

    Returns
    -------
    Returns spectra in two ways (usual, integer). Usual is a dict with key [ ion type, charge] and m/z as a value.
    Integer is a dict, where key is ion type and value is a set of integers (m/z / fragment accuracy).
    """
#    print(peptide)
    peaks = {}
    theoretical_set = defaultdict(set)
    pl = len(peptide) - 1
    if not maxcharge:
        maxcharge = 1 + int(ec.charge(peptide, pH=2))
    for charge in range(1, maxcharge + 1):
        for ion_type in types:
            nterminal = ion_type[0] in 'abc'
            if nterminal:
                maxpart = peptide[:-1]
                maxmass = cmass.fast_mass(maxpart, ion_type=ion_type, charge=charge, **kwargs)
                marr = np.zeros((pl, ), dtype=float)
                marr[0] = maxmass
                for i in range(1, pl):
                    marr[i] = marr[i-1] - mass.fast_mass2([maxpart[-i]])/charge ### recalculate
            else:
                maxpart = peptide[1:]
                maxmass = cmass.fast_mass(maxpart, ion_type=ion_type, charge=charge, **kwargs)
                marr = np.zeros((pl, ), dtype=float)
                marr[pl-1] = maxmass
                for i in range(pl-2, -1, -1):
                    marr[i] = marr[i+1] - mass.fast_mass2([maxpart[-(i+2)]])/charge ### recalculate

            tmp = marr / acc_frag
            tmp = tmp.astype(int)
            theoretical_set[ion_type].update(tmp)
            marr.sort()
            peaks[ion_type, charge] = marr
    return peaks, theoretical_set


def RNHS_fast(spectrum_idict, theoretical_set, min_matched):
    """
    ---------
    Return score
=======
    spectrum_idict : list
        Experimental spectrum in integer format.  Output of preprocess_spectrum. 
    theoretical_set: dict 
        A dict where key is ion type and value is a set of integers (m/z / fragment accuracy).
        Output of get_theor_spec function.
    min_matched : int
        Minumum peaks to be matched.

    Returns
    -------
    
    Number of matched peaks, score.

    """
    isum = 0
    matched_approx_b, matched_approx_y = 0, 0
    for ion in theoretical_set['b']:
        if ion in spectrum_idict:
            matched_approx_b += 1
            isum += spectrum_idict[ion]

    for ion in theoretical_set['y']:
        if ion in spectrum_idict:
            matched_approx_y += 1
            isum += spectrum_idict[ion]

    matched_approx = matched_approx_b + matched_approx_y
    if matched_approx >= min_matched:
        return matched_approx, factorial(matched_approx_b) * factorial(matched_approx_y) * isum
    else:
        return 0, 0


_preprocessing_cache = {}
def preprocess_spectrum(reader, spec_id, kwargs):
    """
    Prepares experimental spectrum for matching, converts experimental spectrum to int format. Default settings for preprocessing : maximum peaks is 100, 
    dynamic range is 1000.
    
    Paramenters
    -----------
    
    reader : function
        Spectrum file reader.     
    spec_id : str
        Spectrum id.
    
    Returns
    -------
    List of experimental mass spectrum in integer format.
    """
    spectrum = _preprocessing_cache.setdefault((reader, spec_id), {})
    if spectrum:
        # logger.debug('Returning cached spectrum %s', spec_id)
        return spectrum
    # logger.debug('Preprocessing new spectrum %s', spec_id)
    original = reader[spec_id]
    maxpeaks = kwargs.get('maxpeaks', 100)
    dynrange = kwargs.get('dynrange', 1000)
    acc = kwargs.get('acc', FRAG_ACC)

    mz_array = original['m/z array']
    int_array = original['intensity array']
    int_array = int_array.astype(np.float32)

    if dynrange:
        i = int_array > int_array.max() / dynrange
        int_array = int_array[i]
        mz_array = mz_array[i]

    if maxpeaks and int_array.size > maxpeaks:
        i = np.argsort(int_array)[-maxpeaks:]
        j = np.argsort(mz_array[i])
        int_array = int_array[i][j]
        mz_array = mz_array[i][j]

    tmp = (mz_array / acc).astype(int)
    for idx, mt in enumerate(tmp):
        i = int_array[idx]
        spectrum[mt] = max(spectrum.get(mt, 0), i)
        spectrum[mt-1] = max(spectrum.get(mt-1, 0), i)
        spectrum[mt+1] = max(spectrum.get(mt+1, 0), i)
    return spectrum


def peptide_isoforms(sequence, localizations, sum_mod=False):
    """
    Generates isoforms for modification localization.
    
    Paramenters
    -----------
    
    sequence : str
        Sequence of peptide with no modifications.
    localizations: List
        List of lists if `sum_mod` is True. `localizations[0]` one-modification amino acid candidate list.
        `localizations[1]` and `localizations[2]`  is candidates lists for sum of modifications.
    sum_mod : Boolean
        True if sum of modifications have to be considered.
        
    Returns
    -------
    
    Set of peptide isoforms. Where 'm' for mono modification, 'n', 'k' for sum of modifications.
    """
    if sum_mod:
        loc_ = set(localizations[0])
        loc_1 = set(localizations[1])
        loc_2 = set(localizations[2])
        sum_seq_1 = []
        isoforms = []
        for i, j in enumerate(sequence):
            if j in loc_1:
                sum_seq_1.append(sequence[:i] + 'n' + sequence[i:])
        for s in sum_seq_1:
            new_s = '0' + s + '0'
            for i, j in enumerate(new_s[1:-1], 1):
                if j in loc_2 and new_s[i-1] != 'n':
                    isoforms.append(new_s[1:i] + 'k' + new_s[i:-1])
    else:
        loc_ = set(localizations)
        isoforms = []
    if 'N-term' in loc_:
        isoforms.append('m' + sequence)
    if 'C-term' in loc_:
        isoforms.append(sequence[:-1] + 'm' + sequence[-1])

    for i, j in enumerate(sequence):
        if j in loc_:
            isoforms.append(sequence[:i] + 'm' + sequence[i:])

    return set(isoforms)


def get_candidates_from_unimod(mass_shift, tolerance, unimod_df):
    """
    Find modifications for `mass_shift` in Unimod.org database with a given `tolerance`.
    
    
    Paramenters
    -----------
    mass_shift : float
        Modification mass in Da.
    tolerance : float
        Tolerance for the search in Unimod db.
    unimod_df : DataFrame
        DF with all unimod mo9difications.
        
    Returns
    -------    
    List  of amino acids.

    """
    ind = abs(unimod_df['mono_mass']-mass_shift) < tolerance
    sites_set = set()
    for i, row in unimod_df.loc[ind].iterrows():
        sites_set.update(set(pd.DataFrame(row['specificity']).site))
    return list(sites_set)


def get_candidates_from_aastat(mass_shifts_table, labels, threshold = 1.5):
    """
    Get localization candidates from amono acid statistics.
    
    Paramenters
    -----------
    mass_shifts_table : DataFrame
        DF with amino acid statistics for all mass shifts.
    labels : list
        List of amino acids that should be considered.
    threshold : float
        Threshold to be considered as significantly changed.
    
    Results
    -------
    
    Series with mass shift as index and list of candidates as value.
    """
    
    df = mass_shifts_table.loc[:, labels]
    ms, aa = np.where(df > threshold)
    out = {ms: [] for ms in mass_shifts_table.index}
    for i, j in zip(ms, aa):
        out[df.index[i]].append(df.columns[j])
    return pd.Series(out)


def find_isotopes(ms, tolerance=0.01):
    """
    Find the isotopes between mass shifts using mass difference of C13 and C12, information of amino acids statistics as well.
    
    Paramenters
    -----------
    
    ms : Series
        Series with mass in str format as index and values float mass shift.
    tolerance : float
        Tolerance for isotop matching.
    
    Returns
    -------
    DataFrame with 'isotop'(boolean) and 'monoisotop_index' columns.
    """
    out = pd.DataFrame({'isotope': False, 'monoisotop_index': False}, index=ms.index)
    np_ms = ms.to_numpy()
    difference_matrix = np.abs(np_ms.reshape(-1, 1) - np_ms.reshape(1, -1) - DIFF_C13)
    isotop, monoisotop = np.where(difference_matrix < tolerance)
    out.iloc[isotop, 0] = True
    out.iloc[isotop, 1] = out.iloc[monoisotop, :].index
    return out


def find_mod_sum(x, index, sum_matrix, tolerance):
    """
    Finds mass shift that are sum of given mass shift and other mass shift results in already existing mass shift.
    
    Parameters
    ----------
    x : float
        Mass shift that considered as a component of a modification.
    index : dict
        Map for mass shift indexes and their values.
    sum_matrix : numpy 2D array
        Matrix of sums for all mass shifts.
    tolerance: float
        Matching tolerance in Da.
        
    Returns
    -------
    List of tuples.
    """
    rows, cols = np.where(np.abs(sum_matrix - x) < tolerance)
    i = rows <= cols
    if rows.size:
        return list(zip(index[rows[i]], index[cols[i]]))
    return np.nan


def find_modifications(ms, tolerance=0.005):
    """
    Finds the sums of mass shifts in Series, if it exists.
    
    Parameters
    ----------
    ms : Series
        Series with mass in str format as index and values float mass shift.
    tolerance : float
        Matching tolerance in Da.
    
    Returns
    -------
    Series with pairs of mass shift for all mass shifts.
        
    """
    zero = utils.mass_format(0.0)
    if zero in ms.index:
        col = ms.drop(zero)
    else:
        col = ms
        logger.info('Zero mass shift not found in candidates.')
    values = col.values
    sum_matrix = values.reshape(-1, 1) + values.reshape(1, -1)
    out = col.apply(find_mod_sum, args=(col.index, sum_matrix, tolerance))
    return out


def localization_of_modification(mass_shift, row, loc_candidates, params_dict, spectra_dict, tolerance=FRAG_ACC, sum_mod=False):
    """
    Localizes modification for mass shift. If two peptides isoforms have the same max score, modification counts as 'non-modified'.
    
    Paramenters
    -----------
    mass_shift : float
        Considering mass shift.
    row : dict
        Data Frame row for filtered PSMs data.
    loc_candidates : list
        List or list of lists (in case of sum of modifications, `sum_mod`=True) with candidates for localization.
    params_dict : dict
        Dict with all paramenters.
    spectra_dict : dict
        Keys are filenames and values file with mass spectra.
    tolerance : float
        Tolerance for matching theoretical and experimental spectra.
    sum_mod : boolean
        True if sum of codifications should be considered.
    
    Returns
    -------
    Counter of localizations.    
    """
    mass_dict = mass.std_aa_mass
    peptide = params_dict['peptides_column']
    sequences = peptide_isoforms(row[peptide], loc_candidates, sum_mod=sum_mod)
    if not sequences:
        return Counter()
    if sum_mod:
        mass_dict.update({'m': mass_shift[0], 'n': mass_shift[1], 'k': mass_shift[2]})
        loc_cand, loc_cand_1, loc_cand_2  = loc_candidates
        if mass_shift[1] == mass_shift[2]:
            # logger.debug('Removing duplicate isoforms for %s', mass_shift)
            sequences = {s.replace('k', 'n') for s in sequences}
        labels = [utils.mass_format(ms) for ms in mass_shift]
    else:
        mass_dict.update({'m': mass_shift[0]})
        loc_cand = loc_candidates

    if params_dict['mzml_files']:
        scan = row[params_dict['spectrum_column']].split('.')[1]
        spectrum_id = 'controllerType=0 controllerNumber=1 scan=' + scan
    else:
        spectrum_id = row[params_dict['spectrum_column']]
    exp_dict = preprocess_spectrum(spectra_dict[row['file']], spectrum_id, {})
    loc_stat_dict = Counter()
    scores = [] # write for same scores return non-loc
    charge = row[params_dict['charge_column']]

    sequences = np.array(list(sequences))
    for seq in sequences:
        theor_spec = get_theor_spectrum(seq, tolerance, maxcharge=charge, aa_mass=mass_dict)
        scores.append(RNHS_fast(exp_dict, theor_spec[1], MIN_SPEC_MATCHED)[1])

    scores = np.array(scores)
    i = np.argsort(scores)[::-1]
    scores = scores[i]
    sequences = sequences[i]
    # if logger.level <= logging.DEBUG:
        # fname = os.path.join(params_dict['out_dir'], utils.mass_format(mass_shift[0])+'.txt')
        # logger.debug('Writing isoform scores for %s to %s', row[peptide], fname)
        # with open(fname, 'a') as dump:
        #     for seq, score in zip(sequences, scores):
        #         dump.write('{}\t{}\n'.format(seq, score))
        #     dump.write('\n')
    if len(scores) > 1:
        if scores[0] == scores[1]:
            loc_stat_dict['non-localized'] += 1
            return loc_stat_dict
        else:
            top_isoform = sequences[0]
    else:
        top_isoform = sequences[0]

    loc_index = top_isoform.find('m')
    if top_isoform[loc_index + 1] in loc_cand:
        loc_stat_dict[top_isoform[loc_index + 1]] += 1
    if 'N-term' in loc_cand and loc_index == 0:
        loc_stat_dict['N-term'] += 1
    if 'C-term' in loc_cand and loc_index == len(top_isoform) - 2:
        loc_stat_dict['C-term'] += 1
    loc_index = top_isoform.find('n')
    loc_index_2 = top_isoform.find('k')

    if loc_index > -1:
        if loc_index_2 == -1:
            loc_index_1 = top_isoform.rfind('n')
            # this should happen for duplicates where k was changed to n
            logger.debug('%s: %s, %s', top_isoform, loc_index, loc_index_2)
        if top_isoform[loc_index + 1] in loc_cand_1:
            loc_stat_dict[top_isoform[loc_index + 1] +'_' + labels[1]] += 1
            if loc_index_2 == -1:
                loc_stat_dict[top_isoform[loc_index_1 + 1] +'_' + labels[1]] += 1
            else:
                loc_stat_dict[top_isoform[loc_index_2 + 1] +'_' + labels[2]] += 1
        if 'N-term' in loc_cand_1 and loc_index == 0:
            loc_stat_dict['N-term_' + labels[1]] += 1
        if 'C-term' in loc_cand_1 and loc_index == len(top_isoform) - 2:
            loc_stat_dict['C-term_' + labels[1]] += 1
        if 'N-term' in loc_cand_2 and loc_index_2 == 0:
            loc_stat_dict['N-term_' + labels[2]] += 1
        if 'C-term' in loc_cand_2 and loc_index_2 == len(top_isoform) - 2:
            loc_stat_dict['C-term_' + labels[2]] += 1

    if not loc_stat_dict:
        return Counter()
    else:
        return loc_stat_dict


def two_step_localization(df, ms, locations_ms, params_dict, spectra_dict, sum_mod=False):
    """
    Localizes modification or sum of modifications for mass shift and repeat localization if there are redundant candidates. If two peptides isoforms have the same max score, modification counts as 'non-modified'.
    
    Paramenters
    -----------
    df : DataFrame
        DF with filtered peptides for considering mass shift.
    ms : float
        Considering mass shift.
    locations_ms : 
        List or list of lists (in case of sum of modifications, `sum_mod`=True) with candidates for localization.
    params_dict : dict
        Dict with all paramenters.
    spectra_dict : dict
        Keys are filenames and values file with mass spectra.
    sum_mod : boolean
        True if sum of codifications should be considered.
    
    Returns
    -------
    Counter of localizations.    
    """
    logger.debug('Localizing %s (sum_mod = %s) at %s', ms, sum_mod, locations_ms)
    tmp = df.apply(lambda x: localization_of_modification(
                    ms, x, locations_ms, params_dict, spectra_dict, sum_mod=sum_mod), axis=1)
    new_localizations = set(tmp.sum()).difference({'non-localized'})

    if sum_mod:
        locations_ms0 = set()
        locations_ms1 = set()
        locations_ms2 = set()
        for i in new_localizations:
            if i.endswith('_' + sum_mod[0]):
                locations_ms1.add(i.split('_')[0])
            elif i.endswith('_' + sum_mod[1]):
                locations_ms2.add(i.split('_')[0])
            else:
                locations_ms0.add(i)
        if ms[1] == ms[-1]:
            locations_ms2 = locations_ms1.copy()
        new_localizations = [locations_ms0, locations_ms1, locations_ms2]

    logger.debug('new localizations: %s', new_localizations)
    changed = new_localizations != locations_ms
    logger.debug('Localization did%schange.', [' not ', ' '][changed])
    if changed:
        return df.apply(lambda x: localization_of_modification(
            ms, x, new_localizations, params_dict, spectra_dict, sum_mod=sum_mod), axis=1).sum()
    else:
        return tmp.sum()
>>>>>>> b88ef22a
<|MERGE_RESOLUTION|>--- conflicted
+++ resolved
@@ -1,4 +1,3 @@
-<<<<<<< HEAD
 # -*- coding: utf-8 -*-
 """
 Created on Thu Oct 24 11:44:50 2019
@@ -12,7 +11,6 @@
 from collections import defaultdict, Counter
 import logging
 from math import factorial
-import os
 
 from pyteomics import mass, electrochem as ec
 try:
@@ -99,6 +97,7 @@
     -------
 
     Number of matched peaks, score.
+
     """
     isum = 0
     matched_approx_b, matched_approx_y = 0, 0
@@ -525,521 +524,4 @@
     columns = ['top isoform', 'localization score', params_dict['spectrum_column']]
     df[columns].to_csv(fname, index=False, sep='\t')
 
-    return df['localization_count'].sum()
-=======
-# -*- coding: utf-8 -*-
-"""
-Created on Thu Oct 24 11:44:50 2019
-
-@author: Julia
-"""
-
-from __future__ import print_function, division
-import matplotlib
-matplotlib.use('Agg')
-import pandas as pd
-import numpy as  np
-from collections import defaultdict, Counter
-import logging
-from math import factorial
-from pyteomics import mass, electrochem as ec
-try:
-    from pyteomics import cmass
-except ImportError:
-    cmass = mass
-from . import utils
-DIFF_C13 = mass.calculate_mass(formula='C[13]') - mass.calculate_mass(formula='C')
-FRAG_ACC = 0.02
-MIN_SPEC_MATCHED = 4
-logger = logging.getLogger(__name__)
-
-
-def get_theor_spectrum(peptide, acc_frag, types=('b', 'y'), maxcharge=None, **kwargs):
-    """
-    Calculates theoretical spectra in two ways: usual one and in integer format (mz / frag_acc).
-    
-    Parameters
-    ----------
-    
-    peptide : str
-        Peptide sequence.
-    acc_frag : float
-        Fragment mass accuracy in Da.
-    types : tuple
-        Fragment ion types. ('b', 'y')
-        
-    maxcharge: int
-        Maximum charge of fragment ion.
-
-    Returns
-    -------
-    Returns spectra in two ways (usual, integer). Usual is a dict with key [ ion type, charge] and m/z as a value.
-    Integer is a dict, where key is ion type and value is a set of integers (m/z / fragment accuracy).
-    """
-#    print(peptide)
-    peaks = {}
-    theoretical_set = defaultdict(set)
-    pl = len(peptide) - 1
-    if not maxcharge:
-        maxcharge = 1 + int(ec.charge(peptide, pH=2))
-    for charge in range(1, maxcharge + 1):
-        for ion_type in types:
-            nterminal = ion_type[0] in 'abc'
-            if nterminal:
-                maxpart = peptide[:-1]
-                maxmass = cmass.fast_mass(maxpart, ion_type=ion_type, charge=charge, **kwargs)
-                marr = np.zeros((pl, ), dtype=float)
-                marr[0] = maxmass
-                for i in range(1, pl):
-                    marr[i] = marr[i-1] - mass.fast_mass2([maxpart[-i]])/charge ### recalculate
-            else:
-                maxpart = peptide[1:]
-                maxmass = cmass.fast_mass(maxpart, ion_type=ion_type, charge=charge, **kwargs)
-                marr = np.zeros((pl, ), dtype=float)
-                marr[pl-1] = maxmass
-                for i in range(pl-2, -1, -1):
-                    marr[i] = marr[i+1] - mass.fast_mass2([maxpart[-(i+2)]])/charge ### recalculate
-
-            tmp = marr / acc_frag
-            tmp = tmp.astype(int)
-            theoretical_set[ion_type].update(tmp)
-            marr.sort()
-            peaks[ion_type, charge] = marr
-    return peaks, theoretical_set
-
-
-def RNHS_fast(spectrum_idict, theoretical_set, min_matched):
-    """
-    ---------
-    Return score
-=======
-    spectrum_idict : list
-        Experimental spectrum in integer format.  Output of preprocess_spectrum. 
-    theoretical_set: dict 
-        A dict where key is ion type and value is a set of integers (m/z / fragment accuracy).
-        Output of get_theor_spec function.
-    min_matched : int
-        Minumum peaks to be matched.
-
-    Returns
-    -------
-    
-    Number of matched peaks, score.
-
-    """
-    isum = 0
-    matched_approx_b, matched_approx_y = 0, 0
-    for ion in theoretical_set['b']:
-        if ion in spectrum_idict:
-            matched_approx_b += 1
-            isum += spectrum_idict[ion]
-
-    for ion in theoretical_set['y']:
-        if ion in spectrum_idict:
-            matched_approx_y += 1
-            isum += spectrum_idict[ion]
-
-    matched_approx = matched_approx_b + matched_approx_y
-    if matched_approx >= min_matched:
-        return matched_approx, factorial(matched_approx_b) * factorial(matched_approx_y) * isum
-    else:
-        return 0, 0
-
-
-_preprocessing_cache = {}
-def preprocess_spectrum(reader, spec_id, kwargs):
-    """
-    Prepares experimental spectrum for matching, converts experimental spectrum to int format. Default settings for preprocessing : maximum peaks is 100, 
-    dynamic range is 1000.
-    
-    Paramenters
-    -----------
-    
-    reader : function
-        Spectrum file reader.     
-    spec_id : str
-        Spectrum id.
-    
-    Returns
-    -------
-    List of experimental mass spectrum in integer format.
-    """
-    spectrum = _preprocessing_cache.setdefault((reader, spec_id), {})
-    if spectrum:
-        # logger.debug('Returning cached spectrum %s', spec_id)
-        return spectrum
-    # logger.debug('Preprocessing new spectrum %s', spec_id)
-    original = reader[spec_id]
-    maxpeaks = kwargs.get('maxpeaks', 100)
-    dynrange = kwargs.get('dynrange', 1000)
-    acc = kwargs.get('acc', FRAG_ACC)
-
-    mz_array = original['m/z array']
-    int_array = original['intensity array']
-    int_array = int_array.astype(np.float32)
-
-    if dynrange:
-        i = int_array > int_array.max() / dynrange
-        int_array = int_array[i]
-        mz_array = mz_array[i]
-
-    if maxpeaks and int_array.size > maxpeaks:
-        i = np.argsort(int_array)[-maxpeaks:]
-        j = np.argsort(mz_array[i])
-        int_array = int_array[i][j]
-        mz_array = mz_array[i][j]
-
-    tmp = (mz_array / acc).astype(int)
-    for idx, mt in enumerate(tmp):
-        i = int_array[idx]
-        spectrum[mt] = max(spectrum.get(mt, 0), i)
-        spectrum[mt-1] = max(spectrum.get(mt-1, 0), i)
-        spectrum[mt+1] = max(spectrum.get(mt+1, 0), i)
-    return spectrum
-
-
-def peptide_isoforms(sequence, localizations, sum_mod=False):
-    """
-    Generates isoforms for modification localization.
-    
-    Paramenters
-    -----------
-    
-    sequence : str
-        Sequence of peptide with no modifications.
-    localizations: List
-        List of lists if `sum_mod` is True. `localizations[0]` one-modification amino acid candidate list.
-        `localizations[1]` and `localizations[2]`  is candidates lists for sum of modifications.
-    sum_mod : Boolean
-        True if sum of modifications have to be considered.
-        
-    Returns
-    -------
-    
-    Set of peptide isoforms. Where 'm' for mono modification, 'n', 'k' for sum of modifications.
-    """
-    if sum_mod:
-        loc_ = set(localizations[0])
-        loc_1 = set(localizations[1])
-        loc_2 = set(localizations[2])
-        sum_seq_1 = []
-        isoforms = []
-        for i, j in enumerate(sequence):
-            if j in loc_1:
-                sum_seq_1.append(sequence[:i] + 'n' + sequence[i:])
-        for s in sum_seq_1:
-            new_s = '0' + s + '0'
-            for i, j in enumerate(new_s[1:-1], 1):
-                if j in loc_2 and new_s[i-1] != 'n':
-                    isoforms.append(new_s[1:i] + 'k' + new_s[i:-1])
-    else:
-        loc_ = set(localizations)
-        isoforms = []
-    if 'N-term' in loc_:
-        isoforms.append('m' + sequence)
-    if 'C-term' in loc_:
-        isoforms.append(sequence[:-1] + 'm' + sequence[-1])
-
-    for i, j in enumerate(sequence):
-        if j in loc_:
-            isoforms.append(sequence[:i] + 'm' + sequence[i:])
-
-    return set(isoforms)
-
-
-def get_candidates_from_unimod(mass_shift, tolerance, unimod_df):
-    """
-    Find modifications for `mass_shift` in Unimod.org database with a given `tolerance`.
-    
-    
-    Paramenters
-    -----------
-    mass_shift : float
-        Modification mass in Da.
-    tolerance : float
-        Tolerance for the search in Unimod db.
-    unimod_df : DataFrame
-        DF with all unimod mo9difications.
-        
-    Returns
-    -------    
-    List  of amino acids.
-
-    """
-    ind = abs(unimod_df['mono_mass']-mass_shift) < tolerance
-    sites_set = set()
-    for i, row in unimod_df.loc[ind].iterrows():
-        sites_set.update(set(pd.DataFrame(row['specificity']).site))
-    return list(sites_set)
-
-
-def get_candidates_from_aastat(mass_shifts_table, labels, threshold = 1.5):
-    """
-    Get localization candidates from amono acid statistics.
-    
-    Paramenters
-    -----------
-    mass_shifts_table : DataFrame
-        DF with amino acid statistics for all mass shifts.
-    labels : list
-        List of amino acids that should be considered.
-    threshold : float
-        Threshold to be considered as significantly changed.
-    
-    Results
-    -------
-    
-    Series with mass shift as index and list of candidates as value.
-    """
-    
-    df = mass_shifts_table.loc[:, labels]
-    ms, aa = np.where(df > threshold)
-    out = {ms: [] for ms in mass_shifts_table.index}
-    for i, j in zip(ms, aa):
-        out[df.index[i]].append(df.columns[j])
-    return pd.Series(out)
-
-
-def find_isotopes(ms, tolerance=0.01):
-    """
-    Find the isotopes between mass shifts using mass difference of C13 and C12, information of amino acids statistics as well.
-    
-    Paramenters
-    -----------
-    
-    ms : Series
-        Series with mass in str format as index and values float mass shift.
-    tolerance : float
-        Tolerance for isotop matching.
-    
-    Returns
-    -------
-    DataFrame with 'isotop'(boolean) and 'monoisotop_index' columns.
-    """
-    out = pd.DataFrame({'isotope': False, 'monoisotop_index': False}, index=ms.index)
-    np_ms = ms.to_numpy()
-    difference_matrix = np.abs(np_ms.reshape(-1, 1) - np_ms.reshape(1, -1) - DIFF_C13)
-    isotop, monoisotop = np.where(difference_matrix < tolerance)
-    out.iloc[isotop, 0] = True
-    out.iloc[isotop, 1] = out.iloc[monoisotop, :].index
-    return out
-
-
-def find_mod_sum(x, index, sum_matrix, tolerance):
-    """
-    Finds mass shift that are sum of given mass shift and other mass shift results in already existing mass shift.
-    
-    Parameters
-    ----------
-    x : float
-        Mass shift that considered as a component of a modification.
-    index : dict
-        Map for mass shift indexes and their values.
-    sum_matrix : numpy 2D array
-        Matrix of sums for all mass shifts.
-    tolerance: float
-        Matching tolerance in Da.
-        
-    Returns
-    -------
-    List of tuples.
-    """
-    rows, cols = np.where(np.abs(sum_matrix - x) < tolerance)
-    i = rows <= cols
-    if rows.size:
-        return list(zip(index[rows[i]], index[cols[i]]))
-    return np.nan
-
-
-def find_modifications(ms, tolerance=0.005):
-    """
-    Finds the sums of mass shifts in Series, if it exists.
-    
-    Parameters
-    ----------
-    ms : Series
-        Series with mass in str format as index and values float mass shift.
-    tolerance : float
-        Matching tolerance in Da.
-    
-    Returns
-    -------
-    Series with pairs of mass shift for all mass shifts.
-        
-    """
-    zero = utils.mass_format(0.0)
-    if zero in ms.index:
-        col = ms.drop(zero)
-    else:
-        col = ms
-        logger.info('Zero mass shift not found in candidates.')
-    values = col.values
-    sum_matrix = values.reshape(-1, 1) + values.reshape(1, -1)
-    out = col.apply(find_mod_sum, args=(col.index, sum_matrix, tolerance))
-    return out
-
-
-def localization_of_modification(mass_shift, row, loc_candidates, params_dict, spectra_dict, tolerance=FRAG_ACC, sum_mod=False):
-    """
-    Localizes modification for mass shift. If two peptides isoforms have the same max score, modification counts as 'non-modified'.
-    
-    Paramenters
-    -----------
-    mass_shift : float
-        Considering mass shift.
-    row : dict
-        Data Frame row for filtered PSMs data.
-    loc_candidates : list
-        List or list of lists (in case of sum of modifications, `sum_mod`=True) with candidates for localization.
-    params_dict : dict
-        Dict with all paramenters.
-    spectra_dict : dict
-        Keys are filenames and values file with mass spectra.
-    tolerance : float
-        Tolerance for matching theoretical and experimental spectra.
-    sum_mod : boolean
-        True if sum of codifications should be considered.
-    
-    Returns
-    -------
-    Counter of localizations.    
-    """
-    mass_dict = mass.std_aa_mass
-    peptide = params_dict['peptides_column']
-    sequences = peptide_isoforms(row[peptide], loc_candidates, sum_mod=sum_mod)
-    if not sequences:
-        return Counter()
-    if sum_mod:
-        mass_dict.update({'m': mass_shift[0], 'n': mass_shift[1], 'k': mass_shift[2]})
-        loc_cand, loc_cand_1, loc_cand_2  = loc_candidates
-        if mass_shift[1] == mass_shift[2]:
-            # logger.debug('Removing duplicate isoforms for %s', mass_shift)
-            sequences = {s.replace('k', 'n') for s in sequences}
-        labels = [utils.mass_format(ms) for ms in mass_shift]
-    else:
-        mass_dict.update({'m': mass_shift[0]})
-        loc_cand = loc_candidates
-
-    if params_dict['mzml_files']:
-        scan = row[params_dict['spectrum_column']].split('.')[1]
-        spectrum_id = 'controllerType=0 controllerNumber=1 scan=' + scan
-    else:
-        spectrum_id = row[params_dict['spectrum_column']]
-    exp_dict = preprocess_spectrum(spectra_dict[row['file']], spectrum_id, {})
-    loc_stat_dict = Counter()
-    scores = [] # write for same scores return non-loc
-    charge = row[params_dict['charge_column']]
-
-    sequences = np.array(list(sequences))
-    for seq in sequences:
-        theor_spec = get_theor_spectrum(seq, tolerance, maxcharge=charge, aa_mass=mass_dict)
-        scores.append(RNHS_fast(exp_dict, theor_spec[1], MIN_SPEC_MATCHED)[1])
-
-    scores = np.array(scores)
-    i = np.argsort(scores)[::-1]
-    scores = scores[i]
-    sequences = sequences[i]
-    # if logger.level <= logging.DEBUG:
-        # fname = os.path.join(params_dict['out_dir'], utils.mass_format(mass_shift[0])+'.txt')
-        # logger.debug('Writing isoform scores for %s to %s', row[peptide], fname)
-        # with open(fname, 'a') as dump:
-        #     for seq, score in zip(sequences, scores):
-        #         dump.write('{}\t{}\n'.format(seq, score))
-        #     dump.write('\n')
-    if len(scores) > 1:
-        if scores[0] == scores[1]:
-            loc_stat_dict['non-localized'] += 1
-            return loc_stat_dict
-        else:
-            top_isoform = sequences[0]
-    else:
-        top_isoform = sequences[0]
-
-    loc_index = top_isoform.find('m')
-    if top_isoform[loc_index + 1] in loc_cand:
-        loc_stat_dict[top_isoform[loc_index + 1]] += 1
-    if 'N-term' in loc_cand and loc_index == 0:
-        loc_stat_dict['N-term'] += 1
-    if 'C-term' in loc_cand and loc_index == len(top_isoform) - 2:
-        loc_stat_dict['C-term'] += 1
-    loc_index = top_isoform.find('n')
-    loc_index_2 = top_isoform.find('k')
-
-    if loc_index > -1:
-        if loc_index_2 == -1:
-            loc_index_1 = top_isoform.rfind('n')
-            # this should happen for duplicates where k was changed to n
-            logger.debug('%s: %s, %s', top_isoform, loc_index, loc_index_2)
-        if top_isoform[loc_index + 1] in loc_cand_1:
-            loc_stat_dict[top_isoform[loc_index + 1] +'_' + labels[1]] += 1
-            if loc_index_2 == -1:
-                loc_stat_dict[top_isoform[loc_index_1 + 1] +'_' + labels[1]] += 1
-            else:
-                loc_stat_dict[top_isoform[loc_index_2 + 1] +'_' + labels[2]] += 1
-        if 'N-term' in loc_cand_1 and loc_index == 0:
-            loc_stat_dict['N-term_' + labels[1]] += 1
-        if 'C-term' in loc_cand_1 and loc_index == len(top_isoform) - 2:
-            loc_stat_dict['C-term_' + labels[1]] += 1
-        if 'N-term' in loc_cand_2 and loc_index_2 == 0:
-            loc_stat_dict['N-term_' + labels[2]] += 1
-        if 'C-term' in loc_cand_2 and loc_index_2 == len(top_isoform) - 2:
-            loc_stat_dict['C-term_' + labels[2]] += 1
-
-    if not loc_stat_dict:
-        return Counter()
-    else:
-        return loc_stat_dict
-
-
-def two_step_localization(df, ms, locations_ms, params_dict, spectra_dict, sum_mod=False):
-    """
-    Localizes modification or sum of modifications for mass shift and repeat localization if there are redundant candidates. If two peptides isoforms have the same max score, modification counts as 'non-modified'.
-    
-    Paramenters
-    -----------
-    df : DataFrame
-        DF with filtered peptides for considering mass shift.
-    ms : float
-        Considering mass shift.
-    locations_ms : 
-        List or list of lists (in case of sum of modifications, `sum_mod`=True) with candidates for localization.
-    params_dict : dict
-        Dict with all paramenters.
-    spectra_dict : dict
-        Keys are filenames and values file with mass spectra.
-    sum_mod : boolean
-        True if sum of codifications should be considered.
-    
-    Returns
-    -------
-    Counter of localizations.    
-    """
-    logger.debug('Localizing %s (sum_mod = %s) at %s', ms, sum_mod, locations_ms)
-    tmp = df.apply(lambda x: localization_of_modification(
-                    ms, x, locations_ms, params_dict, spectra_dict, sum_mod=sum_mod), axis=1)
-    new_localizations = set(tmp.sum()).difference({'non-localized'})
-
-    if sum_mod:
-        locations_ms0 = set()
-        locations_ms1 = set()
-        locations_ms2 = set()
-        for i in new_localizations:
-            if i.endswith('_' + sum_mod[0]):
-                locations_ms1.add(i.split('_')[0])
-            elif i.endswith('_' + sum_mod[1]):
-                locations_ms2.add(i.split('_')[0])
-            else:
-                locations_ms0.add(i)
-        if ms[1] == ms[-1]:
-            locations_ms2 = locations_ms1.copy()
-        new_localizations = [locations_ms0, locations_ms1, locations_ms2]
-
-    logger.debug('new localizations: %s', new_localizations)
-    changed = new_localizations != locations_ms
-    logger.debug('Localization did%schange.', [' not ', ' '][changed])
-    if changed:
-        return df.apply(lambda x: localization_of_modification(
-            ms, x, new_localizations, params_dict, spectra_dict, sum_mod=sum_mod), axis=1).sum()
-    else:
-        return tmp.sum()
->>>>>>> b88ef22a
+    return df['localization_count'].sum()